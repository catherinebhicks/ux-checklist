<!doctype html>
<html class="no-js" lang="en">
<head>
	<meta charset="utf-8" />
	<meta name="viewport" content="width=device-width, initial-scale=1.0" />
	<title>UX Project Checklist</title>
	<link rel="shortcut icon" href="favicon.ico?v=1">
	<link rel="apple-touch-icon" href="apple-touch-icon.png">

	<meta property="og:title"           content="UX Project Checklist" /> 
	<meta property="og:ulr"             content="http://uxchecklist.github.io/" /> 
	<meta property="og:image"           content="http://uxchecklist.github.io/apple-touch-icon.png" /> 
	<meta property="og:description"     content="Start your next UX project with this checklist and don't forget about anything!" /> 

	<meta name="google-site-verification" content="3Dof5ybDW6vSpHqG5nnJubTZeQ9mYWihL5mPP02FxtA" />

	<link rel="stylesheet" href="css/jquery-labelauty.css" />
	<link href="//maxcdn.bootstrapcdn.com/font-awesome/4.2.0/css/font-awesome.min.css" rel="stylesheet">
	<!-- Magnific Popup core CSS file -->
	<link rel="stylesheet" href="css/magnific-popup.css"> 

	<link rel="stylesheet" href="css/style.css" />

	<script src="//cdnjs.cloudflare.com/ajax/libs/modernizr/2.8.3/modernizr.min.js"></script>
	<!-- <script src="js/vendor/modernizr.js"></script> -->

	<!-- GA plugin -->
	<script>
		(function(i,s,o,g,r,a,m){i['GoogleAnalyticsObject']=r;i[r]=i[r]||function(){
			(i[r].q=i[r].q||[]).push(arguments)},i[r].l=1*new Date();a=s.createElement(o),
			m=s.getElementsByTagName(o)[0];a.async=1;a.src=g;m.parentNode.insertBefore(a,m)
		})(window,document,'script','//www.google-analytics.com/analytics.js','ga');
		if(document.location.hostname == "uxchecklist.github.io") {
			ga('create', 'UA-57141076-1', 'auto');
		} else if (document.location.hostname == "localhost") {
			ga('create', 'UA-57141076-2', 'auto');
		}
		ga('send', 'pageview');
	</script>
</head>
<body>

	<div id="fb-root"></div>
	<script>(function(d, s, id) {
		var js, fjs = d.getElementsByTagName(s)[0];
		if (d.getElementById(id)) return;
		js = d.createElement(s); js.id = id;
		js.src = "//connect.facebook.net/en_US/sdk.js#xfbml=1&appId=118274511611887&version=v2.0";
		fjs.parentNode.insertBefore(js, fjs);
	}(document, 'script', 'facebook-jssdk'));</script>

	<div id="header" class="">
		<div id="title">
			<h1>UX Project Checklist</h1>
		</div>
		<div id="gdrivebox" class="hide-for-print">
			<span id="signin-do">
				<button id="signin"><i class="fa fa-sign-in"></i>Sign in with Google</button> to sync across devices.
				<a href="#signin-info" class="open-popup-link">
				<i class="fa fa-info-circle fa-lg"></i></a>
			</span>
			<span id="signin-failed">Sign in failed! :(</span>
			<span id="signin-success">You're signed in with Google.</span>
			
			<div id="signin-info" class="white-popup mfp-hide">
				<p>We use Google Drive to create and save a file on your account so you will be able to open the same checklist on all your connected devices.
				</p>
				<p>
				And guess what?! You can share it! </br>
				Well, yeah is not a big deal, but it come for free, yes like everything else, what I mean is that we didn't had to do anything for that, right? So basically you connect with Google, we create the file, you go to your Google Drive folder, try to find the new file, I have no idea where it is or what the name will be, the <a href="https://twitter.com/alefranz" target="_blank">guy</a> who did this didn't tell us, once you've found the file share it with your friends. Done! </br>
				When your friends connect their Google account they should see the same checklist status. </br>
				Magic isn't it? No! That's technology fool!
				</p>
				<p>Also, we will not use any of your data, we didn't have any kind of database or save something somewhere in any way, the file we create is yours and yours only and is the only thing we are able to do right now.
				</p>
				<p>
				Oh, and just want to remind you that if you still not believe it, everything is open source and you can check the github repo <a href="https://github.com/uxchecklist/uxchecklist.github.io" target="_blank">here</a> (feel free to fork it and do awesome things, or help us make it better).
				</p>
			</div>
		</div>
		<div id="sharebox" class="hide-for-print">
			<ul>
				<li>
					<!-- facebook plugin -->
					<div class="fb-like" data-href="http://uxchecklist.github.io/" data-layout="button_count" data-action="like" data-show-faces="false" data-share="false"></div>
				</li>
				<li>
					<!-- linkedin plugin -->
					<script src="//platform.linkedin.com/in.js" type="text/javascript">
					  lang: en_US
					</script>
					<script type="IN/Share" data-counter="right"></script>
				</li>
				<li>
					<!-- twitter plugin -->
					<a href="https://twitter.com/share" class="twitter-share-button" data-text="UX Project Checklist: The UX Design Process From A to Z" data-via="sovesove" data-hashtags="ux,uxchecklist">Tweet</a>
					<script>!function(d,s,id){var js,fjs=d.getElementsByTagName(s)[0],p=/^http:/.test(d.location)?'http':'https';if(!d.getElementById(id)){js=d.createElement(s);js.id=id;js.src=p+'://platform.twitter.com/widgets.js';fjs.parentNode.insertBefore(js,fjs);}}(document, 'script', 'twitter-wjs');</script>
				</li>
			</ul>
		</div>
	</div>
	
	<form id="checklist-form" method="POST">
		<div class="row clearfix">
			<div id="Research" class="title"><span>Research</span></div>
			<div class="cards">
				<div class="img">
					<img class="left" src="img/icons128/Deep-Crawl.png" alt="">
				</div>
				<div class="card-content left">
					<label for="checkbox1">Competitive Analysis</label>
					<p>See how others solve similar problems and try to not reinvent the wheel. <a class="more hide-for-print" href="http://boxesandarrows.com/competitive-analysis-understanding-the-market-context/" target="_blank">Read more<span class="visually-hidden"> about Competitive Analysis: Understanding the Market Context</span></a></p>
				</div>
				<div class="right">
					<input id="checkbox1" type="checkbox">
				</div>
			</div>
			<div class="cards">
				<div class="img">
					<img class="left" src="img/icons128/Web-Analytics.png" alt="">
				</div>
				<div class="card-content left">
					<label for="checkbox2">Data analysis</label>
					<p>Do you have all the useful data you need? Try to have a look at funnels, clicks, page views, performances... <a class="more hide-for-print" href="http://www.nngroup.com/articles/analytics-user-experience/" target="_blank"> about Three Uses for Analytics in User-Experience Practice</span></a></p>
				</div>
				<div class="right">
					<input id="checkbox2" type="checkbox">
				</div>
			</div>
			<div class="cards">
				<div class="img">
					<img class="left" src="img/icons128/Viral-Marketing.png" alt="">
				</div>
				<div class="card-content left">
					<label for="checkbox3">User feedback</label>
					<p></p>
					<p>Always speak with Customer Care team! Don't have one? Check your old surveys or videos, what your customer says? What do they actually do? <a class="more hide-for-print" href="https://www.gov.uk/service-manual/user-centred-design/user-research/index.html" target="_blank"> about An introduction to user research techniques</span></a></p>
				</div>
				<div class="right">
					<input id="checkbox3" type="checkbox">
				</div>
			</div>  
		</div>

		<div class="row clearfix">
			<div id="Plan" class="title"><span>Plan</span></div>
			<div class="cards clearfix">
				<div class="img">
					<img class="left" src="img/icons128/business-card.png" alt="">
				</div>
				<div class="card-content left">
					<label for="checkbox4">User stories</label>
<<<<<<< HEAD
					<p>Have you done personas yet? If not DO IT NOW. Ok, now use them to write down user stories and scenarios. <a class="more hide-for-print" href="https://www.newfangled.com/how-to-tell-the-users-story/" target="_blank">Read more<span class="visually-hidden"> about How to Tell the User’s Stor</span></a></p>
=======
					<p>Have you done personas yet? If not DO IT NOW. Ok, now use them to write down user stories and scenarios. <a class="more hide-for-print" href="http://chrbutler.com/how-to-tell-the-users-story" target="_blank" title="How to Tell the User’s Story">Read more<span class="visually-hidden"> about How to Tell the User’s Stor</span></a></p>
>>>>>>> ef8c46b3
				</div>
				<div class="right">
					<input id="checkbox4" type="checkbox">
				</div>
			</div>
			<div class="cards clearfix">
				<div class="img">
					<img class="left" src="img/icons128/Everflux.png" alt="">
				</div>
				<div class="card-content left">
					<label for="checkbox5">User flows</label>
					<p>Create your user's flow based on the scenarios you created, you can use it later to review the journey and create wireframes on top of each step. <a class="more hide-for-print" href="http://www.smashingmagazine.com/2012/01/04/stop-designing-pages-start-designing-flows/" target="_blank">Read more<span class="visually-hidden"> about Stop Designing Pages And Start Designing Flows</span></a></p>
				</div>
				<div class="right">
					<input id="checkbox5" type="checkbox">
				</div>
			</div>
			<div class="cards clearfix">
				<div class="img">
					<img class="left" src="img/icons128/computer.png" alt="">
				</div>
				<div class="card-content left">
					<label for="checkbox6">Red routes</label>
					<p>Define red routes for your product and you’ll be able to identify, prioritise and eliminate any usability obstacles on key user journeys. <a class="more hide-for-print" href="http://userfocus.co.uk/articles/prioritising-functions.html" target="_blank">Read more<span class="visually-hidden"> about How red routes can help you take charge of your product backlog</span></a></p>
				</div>
				<div class="right">
					<input id="checkbox6" type="checkbox">
				</div>
			</div>  
		</div>

		<div class="row clearfix">
			<div id="Explore" class="title"><span>Explore</span></div>
			<div class="cards clearfix">
				<div class="img">
					<img class="left" src="img/icons128/beer.png" alt="">
				</div>
				<div class="card-content left">
					<label for="checkbox7">Brainstorm & sketch</label>
					<p>Find a war room, fill it with markers and drinks, get together and sketch, discuss, vote, disrupt, have fun! <a class="more hide-for-print" href="http://www.gamestorming.com/the-wiki/" target="_blank">Read more<span class="visually-hidden"> about Gamestorming</span></a></p>
				</div>
				<div class="right">
					<input id="checkbox7" type="checkbox">
				</div>
			</div>
			<div class="cards clearfix">
				<div class="img">
					<img class="left" src="img/icons128/Blog.png" alt="">
				</div>
				<div class="card-content left">
					<label for="checkbox8">Wireframe</label>
					<p>Add some details and structure to your ideas, reuse patterns and create pages on top of your user flows so you'll not leave anything behind. <a class="more hide-for-print" href="http://www.uxpin.com/guide-to-wireframing.html" target="_blank">Read more<span class="visually-hidden"> about The Guide to Wireframing</span></a></p>
				</div>
				<div class="right">
					<input id="checkbox8" type="checkbox">
				</div>
			</div>
			<div class="cards clearfix">
				<div class="img">
					<img class="left" src="img/icons128/API.png" alt="">
				</div>
				<div class="card-content left">
					<label for="checkbox9">Prototype</label>
					<p>You can start creating paper prototypes and continuously iterate to more functional ones. Use sketches, HTML pages or static images, then just get some people and test. <a class="more hide-for-print" href="http://uxdesignweekly.com/ux-resources/prototyping-tools/" target="_blank">Read more<span class="visually-hidden"> about Prototyping Tools</span></a></p>
				</div>
				<div class="right">
					<input id="checkbox9" type="checkbox">
				</div>
			</div>  
		</div>

		<div class="row clearfix">
			<div id="Communicate" class="title"><span>Communicate</span></div>
			<div class="cards clearfix">
				<div class="img">
					<img class="left" src="img/icons128/Dynamic-Content.png" alt="">
				</div>
				<div class="card-content left">
					<label for="checkbox10">IA</label>
					<p>Understand your users, your data structure and your channels. How can you organise your navigation and content in a clear and consistent way? <a class="more hide-for-print" href="http://alistapart.com/article/thedisciplineofcontentstrategy" target="_blank">Read more<span class="visually-hidden"> about The Discipline of Content Strategy</span></a></p>
				</div>
				<div class="right">
					<input id="checkbox10" type="checkbox">
				</div>
			</div>
			<div class="cards clearfix">
				<div class="img">
					<img class="left" src="img/icons128/typewriter.png" alt="">
				</div>
				<div class="card-content left">
					<label for="checkbox11">Language</label>
					<p>Follow your brand personality, keep in mind users' culture and language, the context of your product and make sure they understand you. <a class="more hide-for-print" href="http://alistapart.com/article/translation-is-ux" target="_blank">Read more<span class="visually-hidden"> about Translation is UX</span></a></p>
				</div>
				<div class="right">
					<input id="checkbox11" type="checkbox">
				</div>
			</div>
			<div class="cards clearfix">
				<div class="img">
					<img class="left" src="img/icons128/sofa.png" alt="">
				</div>
				<div class="card-content left">
					<label for="checkbox12">Accessibility</label>
					<p>You don’t need to add extra functionality or to duplicate any content. The key is simply to assess the requirements of those with different skills and limited devices. <a class="more hide-for-print" href="https://www.gov.uk/service-manual/user-centred-design/accessibility.html" target="_blank">Read more<span class="visually-hidden"> about GOV.UK Accessibility</span></a></p>

				</div>
				<div class="right">
					<input id="checkbox12" type="checkbox">
				</div>
			</div>  
		</div>

		<div class="row clearfix">
			<div id="Create" class="title"><span>Create</span></div>
			<div class="cards clearfix">
				<div class="img">
					<img class="left" src="img/icons128/Squeeze-Page.png" alt="">
				</div>
				<div class="card-content left">
					<label for="checkbox13">UI elements</label>
					<p>Reuse elements and patterns. Follow your style guidelines. Don't have any? Create your guidelines. Start small, then create pages. <a class="more hide-for-print" href="http://styleguides.io/" target="_blank">Read more<span class="visually-hidden"> about styleguides.io</span></a></p>
				</div>
				<div class="right">
					<input id="checkbox13" type="checkbox">
				</div>
			</div>
			<div class="cards clearfix">
				<div class="img">
					<img class="left" src="img/icons128/cell.png" alt="">
				</div>
				<div class="card-content left">
					<label for="checkbox14">Gestures</label>
					<p>So you have a swipe slider? Tell me more about pinch, drag, zoom, rotate, shake, six-inch smartphones, left-handed people, mouseover, kinect, motion detection... <a class="more hide-for-print" href="http://www.smashingmagazine.com/2013/05/24/gesture-driven-interface/" target="_blank">Read more<span class="visually-hidden"> about Beyond The Button: Embracing The Gesture-Driven Interface</span></a></p>
				</div>
				<div class="right">
					<input id="checkbox14" type="checkbox">
				</div>
			</div>
			<div class="cards clearfix">
				<div class="img">
					<img class="left" src="img/icons128/User-Experience.png" alt="">
				</div>
				<div class="card-content left">
					<label for="checkbox15">Responsiveness</label>
					<p>Can I see it on my mobile? Oh wait, what about my smart-watch which works as a remote for my 50" TV. Bonus: remember cross device experience. <a class="more hide-for-print" href="http://uxmag.com/articles/create-a-better-responsive-user-experience/" target="_blank">Read more<span class="visually-hidden"> about Create a Better Responsive User Experience</span></a></p>
				</div>
				<div class="right">
					<input id="checkbox15" type="checkbox">
				</div>
			</div>  
		</div>

		<div class="row clearfix">
			<div id="Feedbacks" class="title"><span>Give feedback</span></div>
			<div class="cards clearfix">
				<div class="img">
					<img class="left" src="img/icons128/lunch.png" alt="">
				</div>
				<div class="card-content left">
					<label for="checkbox16">Waiting times</label>
					<p>If your users have to wait ages for the page to load, at least show them a loader. If take longer why don't you try something more entertaining? <a class="more hide-for-print" href="http://www.sitepoint.com/3-tips-make-application-feel-faster/" target="_blank">Read more<span class="visually-hidden"> about 3 Tips To Make Your Application Feel Faster</span></a></p>
				</div>
				<div class="right">
					<input id="checkbox16" type="checkbox">
				</div>
			</div>
			<div class="cards clearfix">
				<div class="img">
					<img class="left" src="img/icons128/Spam.png" alt="">
				</div>
				<div class="card-content left">
					<label for="checkbox17">Errors</label>
					<p>Be clear and specific on what and where user's error is. I mean, your error, because if it's your fault you should say it. <a class="more hide-for-print" href="http://uxmag.com/articles/failing-gracefully" target="_blank">Read more<span class="visually-hidden"> about Failing Gracefully</span></a></p>
				</div>
				<div class="right">
					<input id="checkbox17" type="checkbox">
				</div>
			</div>
			<div class="cards clearfix">
				<div class="img">
					<img class="left" src="img/icons128/Usability.png" alt="">
				</div>
				<div class="card-content left">
					<label for="checkbox18">Completed actions</label>
					<p>Give immediate and clear feedback of successful user's actions. Do not always wait for server response, trust your server once in a while! <a class="more hide-for-print" href="http://www.lukew.com/ff/entry.asp?1759" target="_blank">Read more<span class="visually-hidden"> about Performing Actions Optimistically</span></a></p>
				</div>
				<div class="right">
					<input id="checkbox18" type="checkbox">
				</div>
			</div>  
		</div>

		<div class="row clearfix">
			<div id="Finalise" class="title"><span>Finalise</span></div>
			<div class="cards clearfix">
				<div class="img">
					<img class="left" src="img/icons128/Optimization.png" alt="">
				</div>
				<div class="card-content left">
					<label for="checkbox19">Finalise layout</label>
					<p>It's time to let your design shine, make it in the right way, don't stop with the first solution, always ask "is this the best you can do?" <a class="more hide-for-print" href="http://www.usability.gov/what-and-why/visual-design.html" target="_blank"> about Visual Design Basics</span></a></p>
				</div>
				<div class="right">
					<input id="checkbox19" type="checkbox">
				</div>
			</div>
			<div class="cards clearfix">
				<div class="img">
					<img class="left" src="img/icons128/E-Commerce.png" alt="">
				</div>
				<div class="card-content left">
					<label for="checkbox20">Use of images and icons</label>
					<p>Use of icons and images is strongly influenced by context, culture and layout that you use. Like icons, test your images, small changes can bring huge improvements. <a class="more hide-for-print" href="http://www.nngroup.com/articles/icon-usability/" target="_blank">Read more<span class="visually-hidden"> about Icon Usability</span></a></p>
				</div>
				<div class="right">
					<input id="checkbox20" type="checkbox">
				</div>
			</div>
			<div class="cards clearfix">
				<div class="img">
					<img class="left" src="img/icons128/Heading-Tag.png" alt="">
				</div>
				<div class="card-content left">
					<label for="checkbox21">Font & colours hierarchy</label>
					<p>Use colours and font sizes properly, try to follow your guidelines and keep it simple. The best visual hierarchies lead users to take the action confidently. <a class="more hide-for-print" href="http://52weeksofux.com/post/443828775/visual-hierarchy" target="_blank">Read more<span class="visually-hidden"> about Visual hierarchy</span></a></p>
				</div>
				<div class="right">
					<input id="checkbox21" type="checkbox">
				</div>
			</div>  
		</div>

		<div class="row clearfix">
			<div id="Delight" class="title"><span>Delight</span></div>
			<div class="cards clearfix">
				<div class="img">
					<img class="left" src="img/icons128/pen-ink.png" alt="">
				</div>
				<div class="card-content left">
					<label for="checkbox22">Micro copy</label>
					<p>Every word is important, and a bit of personality will help your brand. <a class="more hide-for-print" href="http://www.smashingmagazine.com/2012/07/18/the-personality-layer/" target="_blank">Read more<span class="visually-hidden"> about The Personality Layer</span></a></p>
				</div>
				<div class="right">
					<input id="checkbox22" type="checkbox">
				</div>
			</div>
			<div class="cards clearfix">
				<div class="img">
					<img class="left" src="img/icons128/search-document.png" alt="">
				</div>
				<div class="card-content left">
					<label for="checkbox23">Micro interactions</label>
					<p>Trigger, rules, feedback, loop. Details make the product. Bonus: Ever heard about easter eggs? <a class="more hide-for-print" href="http://microinteractions.com/what-is-a-microinteraction/" target="_blank">Read more<span class="visually-hidden"> about What is a microinteraction</span></a></p>
				</div>
				<div class="right">
					<input id="checkbox23" type="checkbox">
				</div>
			</div>
			<div class="cards clearfix">
				<div class="img">
					<img class="left" src="img/icons128/Exit-Page.png" alt="">
				</div>
				<div class="card-content left">
					<label for="checkbox24">Transitions</label>
					<p>Motion shouldn't be only beautiful, it should build meaning about the spatial relationships, functionality, and intention of the system. <a class="more hide-for-print" href="http://www.google.co.uk/design/spec/animation/authentic-motion.html" target="_blank">Read more<span class="visually-hidden"> about Material Design Authentic motion</span></a></p>
					<!-- http://www.smashingmagazine.com/2013/10/23/smart-transitions-in-user-experience-design/ -->
					<!-- http://www.smashingmagazine.com/2012/02/28/mission-transition/ -->
				</div>
				<div class="right">
					<input id="checkbox24" type="checkbox">
				</div>
			</div>  
		</div>

		<div class="row clearfix">
			<div id="Analyse" class="title"><span>Analyse</span></div>
			<div class="cards clearfix">
				<div class="img">
					<img class="left" src="img/icons128/target-copy.png" alt="">
				</div>
				<div class="card-content left">
					<label for="checkbox26">KPI Setup</label>
					<p>What you want to achieve? What are your goals? Write down how you define success and failure and check if you have everything you need to collect the data. <a class="more hide-for-print" href="http://www.gv.com/lib/how-to-choose-the-right-ux-metrics-for-your-product" target="_blank">Read more<span class="visually-hidden"> about How to Choose the Right UX Metrics for Your Product</span></a></p>
				</div>
				<div class="right">
					<input id="checkbox26" type="checkbox">
				</div>
			</div>
			<div class="cards clearfix">
				<div class="img">
					<img class="left" src="img/icons128/Article-Marketing.png" alt="">
				</div>
				<div class="card-content left">
					<label for="checkbox25">AB Test plan</label>
					<p>Plan your AB test ahead and, if you can, plan a short roadmap of improvements. Your goal is not just improving KPIs, but learning something. <a class="more hide-for-print" href="https://www.gov.uk/service-manual/user-centred-design/user-research/multivariate-testing.html" target="_blank">Read more<span class="visually-hidden"> about Craig Sullivan, an industry expert on conversion optimisation</span></a></p>
				</div>
				<div class="right">
					<input id="checkbox25" type="checkbox">
				</div>
			</div>
			<div class="cards clearfix">
				<div class="img">
					<img class="left" src="img/icons128/Conversion-Rate.png" alt="">
				</div>
				<div class="card-content left">
					<label for="checkbox27">Test</label>
					<p>UX lab, survey, sessions recording... test, observe and fix, test, observe and fix... <a class="more hide-for-print" href="http://www.nngroup.com/articles/which-ux-research-methods/" target="_blank">Read more<span class="visually-hidden"> about When to Use Which User-Experience Research Methods</span></a></p>
				</div>
				<div class="right">
					<input id="checkbox27" type="checkbox">
				</div>
			</div>  
		</div>
	</form>


	<div id="footer" class="">
		
		<div id="toolbar" class="hide-for-print">
			<button id="print" type="button"><i class="fa fa-print"></i>Print</button>
			<button id="reset"><i class="fa fa-refresh"></i>Reset</button>
			<a id="github" class="button" href="https://github.com/uxchecklist/uxchecklist.github.io" target="_blank"><i class="fa fa-github"></i>Fork</a>
		</div>
		
		<div id="credits">Created by&nbsp;<a href="https://twitter.com/sovesove" target="_blank">@sovesove</a>
		</div>

		<div class="hide-for-print clearfix">
<!-- Begin MailChimp Signup Form -->
<div id="mc_embed_signup">
<form action="//github.us9.list-manage.com/subscribe/post?u=08f46baa146402de6c0fd5ce1&amp;id=fefa7a6868" method="post" id="mc-embedded-subscribe-form" name="mc-embedded-subscribe-form" class="validate" target="_blank" novalidate>
    <div id="mc_embed_signup_scroll">
	<label for="mce-EMAIL">We are working to make this better. Sign up for updates!</label>
	<input type="email" value="" name="EMAIL" class="email" id="mce-EMAIL" placeholder="email address" required>
    <!-- real people should not fill this in and expect good things - do not remove this or risk form bot signups-->
    <div style="position: absolute; left: -5000px;"><input type="text" name="b_08f46baa146402de6c0fd5ce1_fefa7a6868" tabindex="-1" value=""></div>
    <input type="submit" value="Subscribe" name="subscribe" id="mc-embedded-subscribe" class="button">
    </div>
</form>
</div>

<!--End mc_embed_signup-->
	</div>

		<div class="hide-for-print clearfix">
			<a class="typeform-share button" href="https://sovesove.typeform.com/to/Ok2qWy" data-mode="1" target="_blank"><i class="fa fa-comment-o"></i>Do you like that?</a>
			<script>(function(){var qs,js,q,s,d=document,gi=d.getElementById,ce=d.createElement,gt=d.getElementsByTagName,id='typef_orm',b='https://s3-eu-west-1.amazonaws.com/share.typeform.com/';if(!gi.call(d,id)){js=ce.call(d,'script');js.id=id;js.src=b+'share.js';q=gt.call(d,'script')[0];q.parentNode.insertBefore(js,q)}id=id+'_';
			/*if(!gi.call(d,id)){qs=ce.call(d,'link');qs.rel='stylesheet';qs.id=id;qs.href=b+'share-button.css';s=gt.call(d,'head')[0];s.appendChild(qs,s)}*/})()</script>
		</div>
		<div id="inspiredby" class="hide-for-print clearfix"><a href="#friends" class="open-popup-link">Friends of this page</a></div>
		<div id="friends" class="white-popup mfp-hide">
			<p>
			Special thanks to:</br>
			<a href="https://twitter.com/alefranz" target="_blank">@alefranz</a> for the technical magic.</br>
			</p>
			<p>
			Inspired by&nbsp;<a href="http://webdesignerschecklist.com/" target="_blank">this</a>,&nbsp;<a href="https://stayintech.com/info/UX" target="_blank">this</a>&nbsp;and&nbsp;<a href="http://ixdchecklist.com/" target="_blank">this</a>
			</p>
			<p>
			Also thanks to:</br>
			<a href="http://mokreo.com/" target="_blank">Mokreo</a> for the superb illustrated icons.</br>
			<a href="http://dimsemenov.com/plugins/magnific-popup/" target="_blank">Magnific Popup</a> for this responsive modal popup.</br>
			<a href="http://garlicjs.org/" target="_blank">GarlicJs</a> for the garlic, which everyone knows helps you save digital things locally in your browser.</br>
			<a href="http://fntneves.github.io/jquery-labelauty/" target="_blank">Labelauty</a> for the checkbox beautifier.</br>
			<a href="http://fortawesome.github.io/Font-Awesome/" target="_blank">Font Awesome</a> for the iconic font.</br>
			</p>
		</div>
	</div>





	<script src="//cdnjs.cloudflare.com/ajax/libs/jquery/2.1.1/jquery.min.js"></script>
	<!-- <script src="js/vendor/jquery.js"></script> -->
	<script>
		window.Modernizr || document.write('<script type="text/javascript" src="js/vendor/modernizr.js">\x3C/script>');
		window.jQuery || document.write('<script type="text/javascript" src="js/vendor/jquery.js">\x3C/script>');
	</script>

	<script src="js/garlic.js"></script>
	<script src="js/jquery-labelauty.js"></script>
	<script src="js/jquery.magnific-popup.min.js"></script>
	<script>
		$(document).ready(function(){
			$(":checkbox").labelauty({ label: false });
			$("#checklist-form").garlic();
			$("#print").on('click', function(){
				ga('send', 'event', 'print', 'click', 'print');
				window.print();
			});
			$("#reset").on('click', function(){
				ga('send', 'event', 'reset', 'click', 'reset');
				$('input:checkbox').each(function() {
					$(this).prop('checked', false);
				});
				$("#checklist-form").garlic('destroy');
			});
			$("#footer a").on('click', function(e){
				var elm = e.currentTarget;
				ga('send', 'event', 'footer', $(elm).attr('title'));
			});
			$("input:checkbox").on('change', function(e){
				var cb = $(this);
				var id = cb.attr('id');
				var isChecked = cb.is(':checked');
				ga('send', 'event', {
					'eventCategory': 'checkbox',
					'eventAction': isChecked ? 'set' : 'clear',
					'eventLabel': id
				});
			});

			$('.open-popup-link').magnificPopup({
			  	type:'inline',
			  	midClick: true,
				callbacks: {
					open: function() {
						ga('send', 'event', 'popup', 'open', $(this.content).attr('id'));
					},
					close: function() {
						ga('send', 'event', 'popup', 'close', $(this.content).attr('id'));
					}
				}
			});
		});

		//realtime api
		var checkboxes = {};
		var view = null;
		var controller = null;

		$().ready(function(){
			var isFn = function(id, e) { return $(e).is(':checked'); };
			var setFn = function(id, e, val) {
				$(e).prop('checked', val);
				$(e).garlic('persist');
			};
			$('input:checkbox').each(function() {
				var id = $(this).attr('id');
				checkboxes[id] = new Realtime.Model.CheckBox(id, this, isFn, setFn);
			});
			view = new Realtime.View(checkboxes);
			var cb = view.checkboxes;
			console.log(cb);
			controller = new Realtime.Controller(view);

			gapi.load("auth:client,drive-realtime,drive-share", function () {
				controller.init();
				$('form').on('change', 'input:checkbox', function(ev){
					console.log(ev);
					controller.onCheckBoxChange($(ev.target).attr('id'));
				});

				var signinSuccess = function() {
					$('#signin-do').hide();
					$('#signin-fail').hide();
					$('#signin-success').show();
					$("#reset").on('click', function(){
						controller.save();
					});
				};

				var signinFailed = function() {
					$('#signin-fail').show();
				};

				controller.auth(true,
					signinSuccess,
					function(){$('#signin-do').show();}
				);

				$('#signin').on('click', function(){
					controller.auth(false, signinSuccess, signinFailed);
				});
			});
		});
	</script>
	<script type="text/javascript" src="https://apis.google.com/js/api.js"></script>
	<script type="text/javascript" src="js/realtime.js"></script>
</body>
</html><|MERGE_RESOLUTION|>--- conflicted
+++ resolved
@@ -150,11 +150,7 @@
 				</div>
 				<div class="card-content left">
 					<label for="checkbox4">User stories</label>
-<<<<<<< HEAD
-					<p>Have you done personas yet? If not DO IT NOW. Ok, now use them to write down user stories and scenarios. <a class="more hide-for-print" href="https://www.newfangled.com/how-to-tell-the-users-story/" target="_blank">Read more<span class="visually-hidden"> about How to Tell the User’s Stor</span></a></p>
-=======
-					<p>Have you done personas yet? If not DO IT NOW. Ok, now use them to write down user stories and scenarios. <a class="more hide-for-print" href="http://chrbutler.com/how-to-tell-the-users-story" target="_blank" title="How to Tell the User’s Story">Read more<span class="visually-hidden"> about How to Tell the User’s Stor</span></a></p>
->>>>>>> ef8c46b3
+					<p>Have you done personas yet? If not DO IT NOW. Ok, now use them to write down user stories and scenarios. <a class="more hide-for-print" href="http://chrbutler.com/how-to-tell-the-users-story" target="_blank">Read more<span class="visually-hidden"> about How to Tell the User’s Stor</span></a></p>
 				</div>
 				<div class="right">
 					<input id="checkbox4" type="checkbox">
